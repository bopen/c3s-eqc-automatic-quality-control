--- conflicted
+++ resolved
@@ -296,15 +296,9 @@
         ds = remote.to_xarray(harmonise=True)
     elif open_with == "pandas":
         ds = remote.to_pandas()
-<<<<<<< HEAD
     if func is not None:
-        logging.info("Transforming data...")
+        logger.info("Transforming data...")
         ds = func(ds)
-=======
-    if f is not None:
-        logger.info("Transforming data...")
-        ds = f(ds)
->>>>>>> e6b23b04
     return ds
 
 
