"""C3S EQC Automatic Quality Control.

This module manages the execution of the quality control.
"""

# Copyright 2022, European Union.
#
# Licensed under the Apache License, Version 2.0 (the "License");
# you may not use this file except in compliance with the License.
# You may obtain a copy of the License at
#
#     http://www.apache.org/licenses/LICENSE-2.0
#
# Unless required by applicable law or agreed to in writing, software
# distributed under the License is distributed on an "AS IS" BASIS,
# WITHOUT WARRANTIES OR CONDITIONS OF ANY KIND, either express or implied.
# See the License for the specific language governing permissions and
# limitations under the License.

import calendar
import itertools
import logging
from collections.abc import Callable
from typing import Any

import cacholote
import cads_toolbox
import dask
import pandas as pd
import xarray as xr

from . import dashboard

LOGGER = dashboard.get_logger()


def compute_stop_date(switch_month_day: int | None = None) -> pd.Timestamp:
    today = pd.Timestamp.today()
    if switch_month_day is None:
        switch_month_day = 9

    if today.day >= switch_month_day:
        date = today - pd.DateOffset(months=1)
    else:
        date = today - pd.DateOffset(months=2)
    return pd.Period(f"{date.year}-{date.month}")


def ceil_to_month(period: pd.Period, month: int = 1) -> pd.Period:

    if period.month > month:
        period = pd.Period(year=period.year + 1, month=month, freq="M")
    if period.month < month:
        period = pd.Period(year=period.year, month=month, freq="M")
    return period


def floor_to_month(period: pd.Period, month: int = 1) -> pd.Period:

    if period.month > month:
        period = pd.Period(year=period.year, month=month, freq="M")
    if period.month < month:
        period = pd.Period(year=period.year - 1, month=month, freq="M")

    return period


def extract_leading_months(
    start: pd.Period, stop: pd.Period
) -> list[dict[str, list[int] | int]]:

    time_ranges = []
    if start.month > 1 and (start.year < stop.year or stop.month == 12):
        stop = min(stop, pd.Period(year=start.year, month=12, freq="M"))
        months = list(range(start.month, stop.month + 1))
        if len(months) > 0:
            time_ranges = [
                {
                    "year": start.year,
                    "month": months,
                    "day": list(range(1, 31 + 1)),
                }
            ]

    return time_ranges


def extract_trailing_months(
    start: pd.Period, stop: pd.Period
) -> list[dict[str, list[int] | int]]:

    time_ranges = []
    if not stop.month == 12:
        start = max(start, floor_to_month(stop, month=1))
        months = list(range(start.month, stop.month + 1))
        if len(months) > 0:
            time_ranges = [
                {
                    "year": start.year,
                    "month": months,
                    "day": list(range(1, 31 + 1)),
                }
            ]

    return time_ranges


def extract_years(
    start: pd.Timestamp, stop: pd.Timestamp
) -> list[dict[str, list[int]]]:

    start = ceil_to_month(start, month=1)
    stop = floor_to_month(stop, month=12)
    years = list(range(start.year, stop.year + 1))
    time_ranges = []
    if len(years) > 0:
        time_ranges = [
            {
                "year": years,
                "month": list(range(1, 12 + 1)),
                "day": list(range(1, 31 + 1)),
            }
        ]
    return time_ranges


def compute_request_date(
    start: pd.Period,
    stop: pd.Period | None = None,
    switch_month_day: int | None = None,
) -> list[dict[str, list[int] | int]]:
    if not stop:
        stop = compute_stop_date(switch_month_day)

    time_range = (
        extract_leading_months(start, stop)
        + extract_years(start, stop)
        + extract_trailing_months(start, stop)
    )
    return time_range  # type: ignore


def update_request_date(
    request: dict[str, Any],
    start: str | pd.Period,
    stop: str | pd.Period | None = None,
    switch_month_day: int | None = None,
) -> dict[str, Any] | list[dict[str, Any]]:
    """
    Return the requests defined by 'request' for the period defined by start and stop.

    Parameters
    ----------
    request: dict
        Parameters of the request

    start: str or pd.Period
        String {start_year}-{start_month} pd.Period with freq='M'

    stop: str or pd.Period
        Optional string {stop_year}-{stop_month} pd.Period with freq='M'

        If None the stop date is computed using the `switch_month_day`

    switch_month_day: int
        Used to compute the stop date in case stop is None. The stop date is computed as follows:
        if current day > switch_month_day then stop_month = current_month - 1
        else stop_month = current_month - 2

    Returns
    -------
    xr.Dataset: request or list of requests updated
    """
    start = pd.Period(start, "M")
    if stop is None:
        stop = compute_stop_date(switch_month_day=switch_month_day)
    else:
        stop = pd.Period(stop, "M")

    dates = compute_request_date(start, stop, switch_month_day=switch_month_day)
    if isinstance(dates, dict):
        return {**request, **dates}
    requests = []
    for d in dates:
        requests.append({**request, **d})
    return requests


def ensure_list(obj: Any) -> list[Any]:

    if isinstance(obj, (list, tuple)):
        return list(obj)
    else:
        return [obj]


def check_non_empty_date(request: dict[str, Any]) -> bool:
    ymd = ("year", "month", "day")
    if not set(ymd) <= set(request):
        # Not a date request
        return True

    date = itertools.product(*(ensure_list(request[key]) for key in ymd))
    for year, month, day in date:
        n_days = calendar.monthrange(int(year), int(month))[1]
        if int(day) <= n_days:
            return True
    return False


def build_chunks(
    values: list[Any] | Any,
    chunks_size: int,
) -> list[list[Any]] | list[Any]:

    values = ensure_list(values)
    values.copy()
    if chunks_size == 1:
        return values
    else:
        chunks_list: list[list[Any]] = []
        for k, value in enumerate(values):
            if k % chunks_size == 0:
                chunks_list.append([])
            chunks_list[-1].append(value)
        return chunks_list


def split_request(
    request: dict[str, Any], chunks: dict[str, int] = {}, split_all: bool = False
) -> list[dict[str, Any]]:
    """
    Split the input request in smaller request defined by the chunks.

    Parameters
    ----------
    request: dict
        Parameters of the request
    chunks: dict
        Dictionary: {parameter_name: chunk_size}
    split_all: bool
        Split all parameters. Mutually exclusive with chunks

    Returns
    -------
    xr.Dataset: list of requests
    """
    if chunks and split_all:
        raise ValueError("`chunks` and `split_all` are mutually exclusive")
    if split_all:
        chunks = {k: 1 for k, v in request.items() if isinstance(v, (tuple, list, set))}

    if not chunks:
        return [request]

    requests = []
    list_values = list(
        itertools.product(
            *[
                build_chunks(request[par], chunk_size)
                for par, chunk_size in chunks.items()
            ]
        )
    )
    for values in list_values:
        out_request = request.copy()
        for parameter, value in zip(chunks, values):
            out_request[parameter] = value

        if not check_non_empty_date(out_request):
            continue

        requests.append(out_request)
    return requests


@cacholote.cacheable
def download_and_transform_chunk(
    collection_id: str,
    request: dict[str, Any],
    func: None
    | (
        Callable[[xr.Dataset], xr.Dataset] | Callable[[pd.DataFrame], pd.DataFrame]
    ) = None,
    open_with: str = "xarray",
    logger: logging.Logger = LOGGER,
) -> xr.Dataset | pd.DataFrame:
    open_with_allowed_values = ("xarray", "pandas")
    if open_with not in open_with_allowed_values:
        raise ValueError(
            f"{open_with=} is not a valid value. Allowed values: {open_with_allowed_values!r}"
        )

    remote = cads_toolbox.catalogue.retrieve(collection_id, request)
    if open_with == "xarray":
        ds = remote.to_xarray(harmonise=True)
    elif open_with == "pandas":
        ds = remote.to_pandas()
<<<<<<< HEAD
    if f is not None:
        ds = f(ds)
=======
    if func is not None:
        logger.info("Transforming data...")
        ds = func(ds)
>>>>>>> b6c70d56
    return ds


def download_and_transform(
    collection_id: str,
    requests: list[dict[str, Any]] | dict[str, Any],
    chunks: dict[str, int] = {},
    split_all: bool = False,
    func: None
    | (
        Callable[[xr.Dataset], xr.Dataset] | Callable[[pd.DataFrame], pd.DataFrame]
    ) = None,
    open_with: str = "xarray",
    logger: logging.Logger = LOGGER,
    **kwargs: Any,
) -> xr.Dataset | pd.DataFrame:
    """
    Download chunking along the selected parameters, apply the function f to each chunk and merge the results.

    Parameters
    ----------
    collection_id: str
        ID of the dataset.
    requests: list of dict or dict
        Parameters of the requests
    chunks: dict
        Dictionary: {parameter_name: chunk_size}
    split_all: bool
        Split all parameters. Mutually exclusive with chunks
    func: callable
        Function to apply to each single chunk
    open_with: str
        Backend used for opening the data file, valid values: 'xarray', or 'pandas'
    **kwargs:
        kwargs to be passed on to xr.merge or pd.concat function

    Returns
    -------
    xr.Dataset or pd.DataFrame: Resulting dataset or dataframe.
    """
    request_list = []

    for request in ensure_list(requests):
        request_list.extend(split_request(request, chunks, split_all))
    datasets = []
    for n, request_chunk in enumerate(request_list):
        logger.info(f"Gathering file {n+1} out of {len(request_list)}...")
        ds = download_and_transform_chunk(
            collection_id, request=request_chunk, func=func, open_with=open_with
        )
        datasets.append(ds)
    logger.info("Aggregating data...")
    if open_with == "xarray":
        with dask.config.set({"array.slicing.split_large_chunks": True}):
            ds = xr.merge(datasets, **kwargs)
    else:
        ds = pd.concat(datasets, **kwargs)
    return ds<|MERGE_RESOLUTION|>--- conflicted
+++ resolved
@@ -296,14 +296,8 @@
         ds = remote.to_xarray(harmonise=True)
     elif open_with == "pandas":
         ds = remote.to_pandas()
-<<<<<<< HEAD
-    if f is not None:
-        ds = f(ds)
-=======
     if func is not None:
-        logger.info("Transforming data...")
         ds = func(ds)
->>>>>>> b6c70d56
     return ds
 
 
