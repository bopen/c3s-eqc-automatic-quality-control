"""C3S EQC Automatic Quality Control.

This module offers available APIs.
"""

import logging
import os
import pathlib

# Copyright 2022, European Union.
#
# Licensed under the Apache License, Version 2.0 (the "License");
# you may not use this file except in compliance with the License.
# You may obtain a copy of the License at
#
#     http://www.apache.org/licenses/LICENSE-2.0
#
# Unless required by applicable law or agreed to in writing, software
# distributed under the License is distributed on an "AS IS" BASIS,
# WITHOUT WARRANTIES OR CONDITIONS OF ANY KIND, either express or implied.
# See the License for the specific language governing permissions and
# limitations under the License.
from inspect import getmembers, isfunction
from typing import Any, Dict, List, Tuple

import yaml

from . import diagnostics, download, logs, plot

_CATALOG_ALLOWED_KEYS = (
    "product_type",
    "format",
    "time",
    "variable",
)
SWITCH_MONTH_DAY = 9
TEMPLATE = """
qar_id: qar_id
run_n: 0
collection_id: reanalysis-era5-single-levels
product_type:  reanalysis
format: grib
time: [06, 18]
variables:
  - 2m_temperature
  - skin_temperature
start: 2021-06
stop: 2021-07
diagnostics:
  - spatial_daily_mean
chunks:
  year: 1
  month: 1
switch_month_day: 9
"""
LOGGER = logs.get_logger()


def show_config_template() -> None:
    """Show template configuration file."""
    print(f"{TEMPLATE}")


def list_diagnostics() -> List[str]:
    """Return available diagnostic function names."""
    return [f[0] for f in getmembers(diagnostics, isfunction)]


def process_request(
    request: Dict[Any, Any],
    logger: logging.Logger = LOGGER,
) -> Dict[Any, Any]:
    day = request.get("switch_month_day")
    if day is None:
        logger.info(f"No switch month day defined: Default is {SWITCH_MONTH_DAY}")
        day = SWITCH_MONTH_DAY
    reduced = {k: v for k, v in request.items() if k in _CATALOG_ALLOWED_KEYS}
    cads_request = {}
    for d in request["diagnostics"]:
        if d not in list_diagnostics():
            request["diagnostics"].remove(d)
            logger.warning(
                f"Skipping diagnostic '{d}' since is not available. "
                "Run 'eqc diagnostics' to see available diagnostics."
            )

    # Request to CADS are single variable only
    for var in request["variables"]:
        reduced["variable"] = var
        cads_request.update(
            {
                var: download.update_request_date(
                    reduced,
                    start=request["start"],
                    stop=request.get("stop"),
                    switch_month_day=day,
                )
            }
        )
    return cads_request


def _prepare_run_workdir(
    request: Dict[Any, Any], target_dir: str,
    logger: logging.Logger = LOGGER,
) -> Tuple[pathlib.Path, str, int]:
    qar_id = request.pop("qar_id")
    run_n = request.pop("run_n", 0)
    run_sub = pathlib.Path(target_dir) / qar_id / f"run_{run_n}"
    logger.info(f"Processing QAR ID: {qar_id} - RUN n.: {run_n}")
    try:
        os.makedirs(run_sub)
    except FileExistsError:
        logger.warning(
            f"Run '{run_n}' for qar '{qar_id}' already exists. "
            "Results will be overwritten."
        )
    return run_sub, qar_id, run_n


def run_aqc(
    request: Dict[Any, Any],
    logger: logging.Logger = LOGGER,
) -> None:
    cads_request = process_request(request)
    chunks = request.get("chunks", {"year": 1, "month": 1})

    for var, req in cads_request.items():
        logger.info(f"Collecting variable '{var}'")
        data = download.download_and_transform(
            collection_id=request["collection_id"], requests=req, chunks=chunks
        )

        # TODO: SANITIZE ATTRS BEFORE SAVING
        logger.info(f"Saving metadata for variable '{var}'")
        with open(f"{var}_metadata.yml", "w", encoding="utf-8") as f:
            f.write(yaml.dump(data.attrs))

        for d in request.get("diagnostics", []):
            logger.info(f"Processing diagnostic '{d}' for variable '{var}'")
            diag_ds = getattr(diagnostics, d)(data)

            res = f"{var}_{d}.png"
            logger.info(f"Saving diagnostic: '{res}'")
            fig = plot.line_plot(diag_ds.squeeze(), var=var, title=d)
            fig.write_image(res)
    return


def run(
    config_file: str,
    target_dir: str,
) -> None:
    with open(config_file, "r", encoding="utf-8") as f:
        request = yaml.safe_load(f)
    original_cwd = os.getcwd()
    logger = logs.get_logger()
    logger = logs.set_logfile(logger, ".test.log")

    # Move into qar subfolder
    run_sub, qar_id, run_n = _prepare_run_workdir(request, target_dir)
    os.chdir(run_sub)

    try:
        run_aqc(request, logger)
    except Exception:
<<<<<<< HEAD
        logger.error(traceback.format_exc())
        logger.error(f"QAR ID: {qar_id} - RUN n.: {run_n} failed ")
=======
        logging.exception(f"QAR ID: {qar_id} - RUN n.: {run_n} failed ")
>>>>>>> 8d5f5b0b
    else:
        logger.info(f"QAR ID: {qar_id} - RUN n.: {run_n} finished")
    finally:
        # Move back into original folder
        os.chdir(original_cwd)<|MERGE_RESOLUTION|>--- conflicted
+++ resolved
@@ -164,12 +164,7 @@
     try:
         run_aqc(request, logger)
     except Exception:
-<<<<<<< HEAD
-        logger.error(traceback.format_exc())
-        logger.error(f"QAR ID: {qar_id} - RUN n.: {run_n} failed ")
-=======
-        logging.exception(f"QAR ID: {qar_id} - RUN n.: {run_n} failed ")
->>>>>>> 8d5f5b0b
+        logger.exception(f"QAR ID: {qar_id} - RUN n.: {run_n} failed ")
     else:
         logger.info(f"QAR ID: {qar_id} - RUN n.: {run_n} finished")
     finally:
