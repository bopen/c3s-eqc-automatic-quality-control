channels:
- conda-forge
- nodefaults
dependencies:
- make
- pytest
- pytest-cov
# DO NOT EDIT ABOVE THIS LINE, ADD DEPENDENCIES BELOW
<<<<<<< HEAD
- rich
=======
- dask
- pandas
- xarray
- pip
- pip:
  - cacholote
  - cads-toolbox
>>>>>>> 07b107c7
<|MERGE_RESOLUTION|>--- conflicted
+++ resolved
@@ -6,14 +6,11 @@
 - pytest
 - pytest-cov
 # DO NOT EDIT ABOVE THIS LINE, ADD DEPENDENCIES BELOW
-<<<<<<< HEAD
-- rich
-=======
 - dask
 - pandas
 - xarray
+- rich
 - pip
 - pip:
   - cacholote
-  - cads-toolbox
->>>>>>> 07b107c7
+  - cads-toolbox